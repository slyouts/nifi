--- conflicted
+++ resolved
@@ -19,11 +19,7 @@
     <parent>
         <groupId>org.apache.nifi</groupId>
         <artifactId>nifi-social-media-bundle</artifactId>
-<<<<<<< HEAD
-        <version>1.9.2-SNAPSHOT</version>
-=======
         <version>1.9.3-SNAPSHOT</version>
->>>>>>> 4255528a
     </parent>
 
     <artifactId>nifi-social-media-nar</artifactId>
@@ -37,11 +33,7 @@
         <dependency>
             <groupId>org.apache.nifi</groupId>
             <artifactId>nifi-twitter-processors</artifactId>
-<<<<<<< HEAD
-            <version>1.9.2-SNAPSHOT</version>
-=======
             <version>1.9.3-SNAPSHOT</version>
->>>>>>> 4255528a
         </dependency>
     </dependencies>
 </project>